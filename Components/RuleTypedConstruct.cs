﻿using System;
using Grasshopper.Kernel;

namespace Monoceros {

    public class ComponentConstructRuleTyped : GH_Component {
        public ComponentConstructRuleTyped( )
            : base("Construct Typed Rule",
                   "RuleTyp",
                   "Construct a Monoceros Typed Rule (connector-to-all-same-type-connectors) from " +
                   "Monoceros Module name, connector number and connector Type. The existence of the " +
                   "Module and connector is not being checked. The connector Type will be " +
                   "converted to lowercase.",
                   "Monoceros",
                   "Rule") {
        }

        /// <summary>
        /// Registers all the input parameters for this component.
        /// </summary>
        protected override void RegisterInputParams(GH_Component.GH_InputParamManager pManager) {
            pManager.AddParameter(new ModuleNameParameter(),
                                  "Module",
                                  "M",
                                  "Module name",
                                  GH_ParamAccess.item);
<<<<<<< HEAD
            // TODO: Make a custom type to prevent casting from Point to avoid mistaking this 
            // component with ComponentRuleTypedFromPoint because the user does not get notified 
            // about the mistake and gets seemingly correct (yet wrong) results.
            pManager.AddIntegerParameter("Connector", "C", "Connector number", GH_ParamAccess.item);
=======
            pManager.AddParameter(new ConnectorIndexParameter(),
                                  "Connector Index",
                                  "C",
                                  "Connector number",
                                  GH_ParamAccess.item);
>>>>>>> 2b0d6ab6
            pManager.AddTextParameter("Type", "T", "Connector type", GH_ParamAccess.item);
        }

        /// <summary>
        /// Registers all the output parameters for this component.
        /// </summary>
        protected override void RegisterOutputParams(GH_Component.GH_OutputParamManager pManager) {
            pManager.AddParameter(new RuleParameter(),
                                  "Rule",
                                  "R",
                                  "Monoceros Rule",
                                  GH_ParamAccess.item);
        }

        /// <summary>
        /// Wrap input geometry into module cages.
        /// </summary>
        /// <param name="DA">The DA object can be used to retrieve data from
        ///     input parameters and to store data in output parameters.</param>
        protected override void SolveInstance(IGH_DataAccess DA) {
            var moduleNameRaw = new ModuleName();
<<<<<<< HEAD
            var connectorIndex = 0;
=======
            var connectorParam = new ConnectorIndex();
>>>>>>> 2b0d6ab6
            var type = "";

            if (!DA.GetData(0, ref moduleNameRaw)) {
                return;
            }

<<<<<<< HEAD
            if (!DA.GetData(1, ref connectorIndex)) {
=======
            if (!DA.GetData(1, ref connectorParam)) {
>>>>>>> 2b0d6ab6
                return;
            }
            var connector = connectorParam.Index;

            if (!DA.GetData(2, ref type)) {
                return;
            }

            var moduleName = moduleNameRaw.Name;

            if (moduleName.Contains("\n")
                || moduleName.Contains(":")
                || moduleName.Contains("=")
                || type.Contains("\n")
                || type.Contains(":")
                || type.Contains("=")) {
                AddRuntimeMessage(GH_RuntimeMessageLevel.Error, "Input text contains " +
                    "a forbidden content: :, ->, = or newline.");
                return;
            }

            var rule = new Rule(moduleName, connectorIndex, type);

            if (!rule.IsValid) {
                AddRuntimeMessage(GH_RuntimeMessageLevel.Error, rule.IsValidWhyNot);
                return;
            }

            DA.SetData(0, rule);
        }


        /// <summary>
        /// The Exposure property controls where in the panel a component icon
        /// will appear. There are seven possible locations (primary to
        /// septenary), each of which can be combined with the
        /// GH_Exposure.obscure flag, which ensures the component will only be
        /// visible on panel dropdowns.
        /// </summary>
        public override GH_Exposure Exposure => GH_Exposure.primary;

        /// <summary>
        /// Provides an Icon for every component that will be visible in the
        /// User Interface. Icons need to be 24x24 pixels.
        /// </summary>
        protected override System.Drawing.Bitmap Icon => Properties.Resources.rule_typed_construct;

        /// <summary>
        /// Each component must have a unique Guid to identify it.  It is vital
        /// this Guid doesn't change otherwise old ghx files that use the old ID
        /// will partially fail during loading.
        /// </summary>
        public override Guid ComponentGuid => new Guid("1C74EDBE-C2DC-4C3B-922F-7E6C662340BC");
    }
}<|MERGE_RESOLUTION|>--- conflicted
+++ resolved
@@ -24,18 +24,11 @@
                                   "M",
                                   "Module name",
                                   GH_ParamAccess.item);
-<<<<<<< HEAD
-            // TODO: Make a custom type to prevent casting from Point to avoid mistaking this 
-            // component with ComponentRuleTypedFromPoint because the user does not get notified 
-            // about the mistake and gets seemingly correct (yet wrong) results.
-            pManager.AddIntegerParameter("Connector", "C", "Connector number", GH_ParamAccess.item);
-=======
             pManager.AddParameter(new ConnectorIndexParameter(),
                                   "Connector Index",
                                   "C",
                                   "Connector number",
                                   GH_ParamAccess.item);
->>>>>>> 2b0d6ab6
             pManager.AddTextParameter("Type", "T", "Connector type", GH_ParamAccess.item);
         }
 
@@ -57,22 +50,14 @@
         ///     input parameters and to store data in output parameters.</param>
         protected override void SolveInstance(IGH_DataAccess DA) {
             var moduleNameRaw = new ModuleName();
-<<<<<<< HEAD
-            var connectorIndex = 0;
-=======
             var connectorParam = new ConnectorIndex();
->>>>>>> 2b0d6ab6
             var type = "";
 
             if (!DA.GetData(0, ref moduleNameRaw)) {
                 return;
             }
 
-<<<<<<< HEAD
-            if (!DA.GetData(1, ref connectorIndex)) {
-=======
             if (!DA.GetData(1, ref connectorParam)) {
->>>>>>> 2b0d6ab6
                 return;
             }
             var connector = connectorParam.Index;
@@ -94,7 +79,7 @@
                 return;
             }
 
-            var rule = new Rule(moduleName, connectorIndex, type);
+            var rule = new Rule(moduleName, connector, type);
 
             if (!rule.IsValid) {
                 AddRuntimeMessage(GH_RuntimeMessageLevel.Error, rule.IsValidWhyNot);
